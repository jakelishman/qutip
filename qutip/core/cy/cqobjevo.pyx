#cython: language_level=3
#cython: boundscheck=False, wraparound=False, initializedcheck=False, cdvision=True
# distutils: language = c++

# This file is part of QuTiP: Quantum Toolbox in Python.
#
#    Copyright (c) 2011 and later, Paul D. Nation and Robert J. Johansson.
#    All rights reserved.
#
#    Redistribution and use in source and binary forms, with or without
#    modification, are permitted provided that the following conditions are
#    met:
#
#    1. Redistributions of source code must retain the above copyright notice,
#       this list of conditions and the following disclaimer.
#
#    2. Redistributions in binary form must reproduce the above copyright
#       notice, this list of conditions and the following disclaimer in the
#       documentation and/or other materials provided with the distribution.
#
#    3. Neither the name of the QuTiP: Quantum Toolbox in Python nor the names
#       of its contributors may be used to endorse or promote products derived
#       from this software without specific prior written permission.
#
#    THIS SOFTWARE IS PROVIDED BY THE COPYRIGHT HOLDERS AND CONTRIBUTORS
#    "AS IS" AND ANY EXPRESS OR IMPLIED WARRANTIES, INCLUDING, BUT NOT
#    LIMITED TO, THE IMPLIED WARRANTIES OF MERCHANTABILITY AND FITNESS FOR A
#    PARTICULAR PURPOSE ARE DISCLAIMED. IN NO EVENT SHALL THE COPYRIGHT
#    HOLDER OR CONTRIBUTORS BE LIABLE FOR ANY DIRECT, INDIRECT, INCIDENTAL,
#    SPECIAL, EXEMPLARY, OR CONSEQUENTIAL DAMAGES (INCLUDING, BUT NOT
#    LIMITED TO, PROCUREMENT OF SUBSTITUTE GOODS OR SERVICES; LOSS OF USE,
#    DATA, OR PROFITS; OR BUSINESS INTERRUPTION) HOWEVER CAUSED AND ON ANY
#    THEORY OF LIABILITY, WHETHER IN CONTRACT, STRICT LIABILITY, OR TORT
#    (INCLUDING NEGLIGENCE OR OTHERWISE) ARISING IN ANY WAY OUT OF THE USE
#    OF THIS SOFTWARE, EVEN IF ADVISED OF THE POSSIBILITY OF SUCH DAMAGE.
###############################################################################

from libc.math cimport sqrt, NAN
from cpython.exc cimport PyErr_CheckSignals

cimport numpy as cnp
cnp.import_array()

from ..qobj import Qobj
from .. import data as _data

from qutip.core.data cimport CSR, Dense, dense
from qutip.core.data.add cimport add_csr
# TODO: handle dispatch properly.  We import rather than cimport because we
# have to call with Python semantics.
from qutip.core.data.expect import (
    expect_csr, expect_super_csr, expect_csr_dense, expect_super_csr_dense,
)
from qutip.core.data.matmul cimport matmul_csr_dense_dense
<<<<<<< HEAD
from qutip.core.data.reshape cimport column_stack_csr
from qutip.core.cy.coefficient cimport Coefficient

=======
from qutip.core.data.reshape cimport column_stack_csr, column_stack_dense
>>>>>>> f0bea000

cdef extern from "<complex>" namespace "std" nogil:
    double complex conj(double complex x)


cdef class CQobjEvo:
    """
    Dense matmul(double t, Dense matrix, Dense out=None)
      Get the matrix multiplication of self with matrix and put the result in
      `out`, if supplied.  Always returns the object it stored the output in
      (even if it was passed).

    expect(double t, CSR matrix)
      Get the expectation value at a time `t`.
      return expectation value, knows to use the super version or not.

    call(double t, double complex [:] coefficients=None, bint data=False)
      Get the full representation of this operator at time `t`.  If the
      coefficients are given, they are used instead and the underlying
      coefficient-getting functions are not called.  If `data` is True, then
      the data-layer object is returned instead of a full Qobj.
    """
    def __init__(self, constant, ops=None):
        cdef size_t i
        if not isinstance(constant, Qobj):
            raise TypeError("inputs must be Qobj")
        self.shape = constant.shape
        self.dims = constant.dims
        self.type = constant.type
        self.issuper = constant.issuper
        self.constant = constant.data
        self.n_ops = 0 if ops is None else len(ops)
        self.ops = [None] * self.n_ops
        self.coefficients = cnp.PyArray_EMPTY(1, [self.n_ops],
                                              cnp.NPY_COMPLEX128, False)
        self.coeff = [None] * self.n_ops
        for i in range(self.n_ops):
            vary = ops[i]
            qobj = vary.qobj
            if (
                qobj.shape != self.shape
                or qobj.type != self.type
                or qobj.dims != self.dims
            ):
                raise ValueError("not all inputs have the same structure")
            self.ops[i] = qobj.data
            self.coeff[i] = vary.coeff

    def call(self, double t, object coefficients=None, bint data=False):
        cdef CSR out = self.constant.copy()
        cdef Py_ssize_t i
        if coefficients is None:
            self._factor(t)
            coefficients = self.coefficients
        elif len(coefficients) != self.n_ops:
            raise TypeError(
                "got " + str(len(coefficients)) + " coefficients,"
                + " but expected " + str(self.n_ops)
            )
        for i in range(len(self.ops)):
            out = add_csr(out, self.ops[i], scale=coefficients[i])
        if data:
            return out
        return Qobj(out, dims=self.dims, type=self.type,
                    superrep=self.superrep, copy=False)

    cdef void _factor(self, double t) except *:
        cdef size_t i
        cdef Coefficient coeff
        for i in range(self.n_ops):
            coeff = <Coefficient> self.coeff[i]
            self.coefficients[i] = coeff._call(t)
        return

    # TODO: get rid of this (only used in stochastic.pyx)
    cdef void _mul_vec(self, double t, double complex *vec, double complex *out) except *:
        cdef Dense vec_ = dense.wrap(vec, self.shape[1], 1)
        cdef Dense out_ = dense.wrap(out, self.shape[1], 1)
        self.matmul(t, vec_, out_)

    cpdef Dense matmul(self, double t, Dense matrix, Dense out=None):
        cdef size_t i
        self.dyn_args(t, matrix) # TODO: move Out
        self._factor(t)
        if out is None:
            out = matmul_csr_dense_dense(self.constant, matrix)
        else:
            matmul_csr_dense_dense(self.constant, matrix, out=out)
        for i in range(self.n_ops):
            matmul_csr_dense_dense(self.ops[i], matrix, out=out,
                                   scale=self.coefficients[i])
        return out

    cpdef double complex expect(self, double t, Data matrix) except *:
        """
        Expectation is defined as `matrix.adjoint() @ self @ matrix` if
        `matrix` is a vector, or `matrix` is an operator and `self` is a
        superoperator.  If `matrix` is an operator and `self` is an operator,
        then expectation is `trace(self @ matrix)`.
        """
        # TODO: remove shim once we have dispatching
        if self.issuper:
            matrix = (column_stack_csr(matrix) if isinstance(matrix, CSR)
                      else column_stack_dense(matrix, inplace=True))
            _expect = expect_super_csr if isinstance(matrix, CSR) else expect_super_csr_dense
        else:
            _expect = expect_csr if isinstance(matrix, CSR) else expect_csr_dense
        self._factor_dynamic(t, matrix)
        # end shim
        cdef size_t i
        cdef double complex out
<<<<<<< HEAD
        self.dyn_args(t, matrix) # TODO: move Out
        self._factor(t)
        if self.issuper:
            # If we are a superoperator, then column-stack the input operator
            # into a vector and do the weird super expectation.
            # TODO: work out what's going on here and neaten it up.
            matrix_ = column_stack_csr(matrix_)
            out = expect_super_csr(self.constant, matrix_)
            for i in range(self.n_ops):
                out += self.coefficients[i] * expect_super_csr(self.ops[i], matrix_)
        else:
            out = expect_csr(self.constant, matrix_)
            for i in range(self.n_ops):
                out += self.coefficients[i] * expect_csr(self.ops[i], matrix_)
=======
        out = _expect(self.constant, matrix)
        for i in range(self.n_ops):
            out += self.coefficients[i] * _expect(self.ops[i], matrix)
>>>>>>> f0bea000
        return out

    def set_dyn_args(self, object dyn_args, dict args, object op):
        # Move elsewhere and op should be a dimensions object when available
        self.args = args
        self.op = op
        self.dynamic_arguments = dyn_args
        self.has_dynamic_args = bool(self.dynamic_arguments)

    cpdef dyn_args(self, double t, Data matrix):
        cdef Coefficient coeff
        if not self.has_dynamic_args:
            return
        else:
            for name, what, e_op in self.dynamics_args:
                self.args[name] = _dynamic_argument(t, self.op, state,
                                                    what, e_op)
            for i in range(self.n_ops):
                coeff = <Coefficient> self.coeff[i]
                coeff.arguments(self.args)<|MERGE_RESOLUTION|>--- conflicted
+++ resolved
@@ -52,13 +52,9 @@
     expect_csr, expect_super_csr, expect_csr_dense, expect_super_csr_dense,
 )
 from qutip.core.data.matmul cimport matmul_csr_dense_dense
-<<<<<<< HEAD
-from qutip.core.data.reshape cimport column_stack_csr
+from qutip.core.data.reshape cimport column_stack_csr, column_stack_dense
 from qutip.core.cy.coefficient cimport Coefficient
 
-=======
-from qutip.core.data.reshape cimport column_stack_csr, column_stack_dense
->>>>>>> f0bea000
 
 cdef extern from "<complex>" namespace "std" nogil:
     double complex conj(double complex x)
@@ -85,10 +81,10 @@
         cdef size_t i
         if not isinstance(constant, Qobj):
             raise TypeError("inputs must be Qobj")
-        self.shape = constant.shape
+        self._shape = constant.shape
         self.dims = constant.dims
         self.type = constant.type
-        self.issuper = constant.issuper
+        self._issuper = constant.issuper
         self.constant = constant.data
         self.n_ops = 0 if ops is None else len(ops)
         self.ops = [None] * self.n_ops
@@ -99,7 +95,7 @@
             vary = ops[i]
             qobj = vary.qobj
             if (
-                qobj.shape != self.shape
+                qobj.shape != self._shape
                 or qobj.type != self.type
                 or qobj.dims != self.dims
             ):
@@ -135,8 +131,8 @@
 
     # TODO: get rid of this (only used in stochastic.pyx)
     cdef void _mul_vec(self, double t, double complex *vec, double complex *out) except *:
-        cdef Dense vec_ = dense.wrap(vec, self.shape[1], 1)
-        cdef Dense out_ = dense.wrap(out, self.shape[1], 1)
+        cdef Dense vec_ = dense.wrap(vec, self._shape[1], 1)
+        cdef Dense out_ = dense.wrap(out, self._shape[1], 1)
         self.matmul(t, vec_, out_)
 
     cpdef Dense matmul(self, double t, Dense matrix, Dense out=None):
@@ -160,36 +156,20 @@
         then expectation is `trace(self @ matrix)`.
         """
         # TODO: remove shim once we have dispatching
-        if self.issuper:
+        if self._issuper:
             matrix = (column_stack_csr(matrix) if isinstance(matrix, CSR)
                       else column_stack_dense(matrix, inplace=True))
             _expect = expect_super_csr if isinstance(matrix, CSR) else expect_super_csr_dense
         else:
             _expect = expect_csr if isinstance(matrix, CSR) else expect_csr_dense
-        self._factor_dynamic(t, matrix)
+        self.dyn_args(t, matrix) # TODO: move Out
+        self._factor(t)
         # end shim
         cdef size_t i
         cdef double complex out
-<<<<<<< HEAD
-        self.dyn_args(t, matrix) # TODO: move Out
-        self._factor(t)
-        if self.issuper:
-            # If we are a superoperator, then column-stack the input operator
-            # into a vector and do the weird super expectation.
-            # TODO: work out what's going on here and neaten it up.
-            matrix_ = column_stack_csr(matrix_)
-            out = expect_super_csr(self.constant, matrix_)
-            for i in range(self.n_ops):
-                out += self.coefficients[i] * expect_super_csr(self.ops[i], matrix_)
-        else:
-            out = expect_csr(self.constant, matrix_)
-            for i in range(self.n_ops):
-                out += self.coefficients[i] * expect_csr(self.ops[i], matrix_)
-=======
         out = _expect(self.constant, matrix)
         for i in range(self.n_ops):
             out += self.coefficients[i] * _expect(self.ops[i], matrix)
->>>>>>> f0bea000
         return out
 
     def set_dyn_args(self, object dyn_args, dict args, object op):
@@ -200,13 +180,14 @@
         self.has_dynamic_args = bool(self.dynamic_arguments)
 
     cpdef dyn_args(self, double t, Data matrix):
+        from ..qobjevo import dynamic_argument
         cdef Coefficient coeff
         if not self.has_dynamic_args:
             return
         else:
             for name, what, e_op in self.dynamics_args:
-                self.args[name] = _dynamic_argument(t, self.op, state,
-                                                    what, e_op)
+                self.args[name] = dynamic_argument(t, self.op, matrix,
+                                                   what, e_op)
             for i in range(self.n_ops):
                 coeff = <Coefficient> self.coeff[i]
                 coeff.arguments(self.args)