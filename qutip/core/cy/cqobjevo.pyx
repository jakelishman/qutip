#cython: language_level=3
#cython: boundscheck=False, wraparound=False, initializedcheck=False, cdvision=True
# distutils: language = c++

# This file is part of QuTiP: Quantum Toolbox in Python.
#
#    Copyright (c) 2011 and later, Paul D. Nation and Robert J. Johansson.
#    All rights reserved.
#
#    Redistribution and use in source and binary forms, with or without
#    modification, are permitted provided that the following conditions are
#    met:
#
#    1. Redistributions of source code must retain the above copyright notice,
#       this list of conditions and the following disclaimer.
#
#    2. Redistributions in binary form must reproduce the above copyright
#       notice, this list of conditions and the following disclaimer in the
#       documentation and/or other materials provided with the distribution.
#
#    3. Neither the name of the QuTiP: Quantum Toolbox in Python nor the names
#       of its contributors may be used to endorse or promote products derived
#       from this software without specific prior written permission.
#
#    THIS SOFTWARE IS PROVIDED BY THE COPYRIGHT HOLDERS AND CONTRIBUTORS
#    "AS IS" AND ANY EXPRESS OR IMPLIED WARRANTIES, INCLUDING, BUT NOT
#    LIMITED TO, THE IMPLIED WARRANTIES OF MERCHANTABILITY AND FITNESS FOR A
#    PARTICULAR PURPOSE ARE DISCLAIMED. IN NO EVENT SHALL THE COPYRIGHT
#    HOLDER OR CONTRIBUTORS BE LIABLE FOR ANY DIRECT, INDIRECT, INCIDENTAL,
#    SPECIAL, EXEMPLARY, OR CONSEQUENTIAL DAMAGES (INCLUDING, BUT NOT
#    LIMITED TO, PROCUREMENT OF SUBSTITUTE GOODS OR SERVICES; LOSS OF USE,
#    DATA, OR PROFITS; OR BUSINESS INTERRUPTION) HOWEVER CAUSED AND ON ANY
#    THEORY OF LIABILITY, WHETHER IN CONTRACT, STRICT LIABILITY, OR TORT
#    (INCLUDING NEGLIGENCE OR OTHERWISE) ARISING IN ANY WAY OUT OF THE USE
#    OF THIS SOFTWARE, EVEN IF ADVISED OF THE POSSIBILITY OF SUCH DAMAGE.
###############################################################################

from libc.math cimport sqrt, NAN
from cpython.exc cimport PyErr_CheckSignals

cimport numpy as cnp
cnp.import_array()

from ..qobj import Qobj
from .. import data as _data

from qutip.core.data cimport CSR, Dense, dense
from qutip.core.data.add cimport add_csr
# TODO: handle dispatch properly.  We import rather than cimport because we
# have to call with Python semantics.
from qutip.core.data.expect import (
    expect_csr, expect_super_csr, expect_csr_dense, expect_super_csr_dense,
)
from qutip.core.data.matmul cimport matmul_csr_dense_dense
from qutip.core.data.reshape cimport column_stack_csr, column_stack_dense
from qutip.core.cy.coefficient cimport Coefficient


cdef extern from "<complex>" namespace "std" nogil:
    double complex conj(double complex x)


cdef class CQobjEvo:
    """
    Dense matmul(double t, Dense matrix, Dense out=None)
      Get the matrix multiplication of self with matrix and put the result in
      `out`, if supplied.  Always returns the object it stored the output in
      (even if it was passed).

    expect(double t, CSR matrix)
      Get the expectation value at a time `t`.
      return expectation value, knows to use the super version or not.

    call(double t, double complex [:] coefficients=None, bint data=False)
      Get the full representation of this operator at time `t`.  If the
      coefficients are given, they are used instead and the underlying
      coefficient-getting functions are not called.  If `data` is True, then
      the data-layer object is returned instead of a full Qobj.
    """
    def __init__(self, constant, ops=None):
        cdef size_t i
        if not isinstance(constant, Qobj):
            raise TypeError("inputs must be Qobj")
        self.shape = constant.shape
        self.dims = constant.dims
        self.type = constant.type
        self.issuper = constant.issuper
        self.constant = constant.data
        self.n_ops = 0 if ops is None else len(ops)
        self.ops = [None] * self.n_ops
        self.coefficients = cnp.PyArray_EMPTY(1, [self.n_ops],
                                              cnp.NPY_COMPLEX128, False)
        self.coeff = [None] * self.n_ops
        for i in range(self.n_ops):
            vary = ops[i]
            qobj = vary.qobj
            if (
                qobj.shape != self.shape
                or qobj.type != self.type
                or qobj.dims != self.dims
            ):
                raise ValueError("not all inputs have the same structure")
            self.ops[i] = qobj.data
            self.coeff[i] = vary.coeff

    def call(self, double t, object coefficients=None, bint data=False):
        cdef CSR out = self.constant.copy()
        cdef Py_ssize_t i
        if coefficients is None:
            self._factor(t)
            coefficients = self.coefficients
        elif len(coefficients) != self.n_ops:
            raise TypeError(
                "got " + str(len(coefficients)) + " coefficients,"
                + " but expected " + str(self.n_ops)
            )
        for i in range(len(self.ops)):
            out = add_csr(out, self.ops[i], scale=coefficients[i])
        if data:
            return out
        return Qobj(out, dims=self.dims, type=self.type,
                    superrep=self.superrep, copy=False)

    cdef void _factor(self, double t) except *:
        cdef size_t i
        cdef Coefficient coeff
        for i in range(self.n_ops):
            coeff = <Coefficient> self.coeff[i]
            self.coefficients[i] = coeff._call(t)
        return

<<<<<<< HEAD
    # TODO: get rid of this (only used in stochastic.pyx)
    cdef void _mul_vec(self, double t, double complex *vec, double complex *out) except *:
        cdef Dense vec_ = dense.wrap(vec, self.shape[1], 1)
        cdef Dense out_ = dense.wrap(out, self.shape[1], 1)
        self.matmul(t, vec_, out_)
=======
    cdef void _factor_dynamic(self, double t, Data state) except *:
        # TODO: why are `dynamic` arguments here when they're purely the
        # concern of the solvers?
        self._factor(t)
        if not self.dynamic_arguments:
            return
        if self.factor_use_cobj:
            self.factor_cobj._dyn_args(t, state)
        else:
            # TODO: remove useless `shape` parameter
            self.factor_func.dyn_args(t, state.to_array(), (self.shape[1], 1))
>>>>>>> 280c4a39

    cpdef Dense matmul(self, double t, Dense matrix, Dense out=None):
        cdef size_t i
        self.dyn_args(t, matrix) # TODO: move Out
        self._factor(t)
        if out is None:
            out = matmul_csr_dense_dense(self.constant, matrix)
        else:
            matmul_csr_dense_dense(self.constant, matrix, out=out)
        for i in range(self.n_ops):
            matmul_csr_dense_dense(self.ops[i], matrix, out=out,
                                   scale=self.coefficients[i])
        return out

    cpdef double complex expect(self, double t, Data matrix) except *:
        """
        Expectation is defined as `matrix.adjoint() @ self @ matrix` if
        `matrix` is a vector, or `matrix` is an operator and `self` is a
        superoperator.  If `matrix` is an operator and `self` is an operator,
        then expectation is `trace(self @ matrix)`.
        """
        # TODO: remove shim once we have dispatching
        if self.issuper:
            matrix = (column_stack_csr(matrix) if isinstance(matrix, CSR)
                      else column_stack_dense(matrix, inplace=True))
            _expect = expect_super_csr if isinstance(matrix, CSR) else expect_super_csr_dense
        else:
            _expect = expect_csr if isinstance(matrix, CSR) else expect_csr_dense
        self.dyn_args(t, matrix) # TODO: move Out
        self._factor(t)
        # end shim
        cdef size_t i
        cdef double complex out
        out = _expect(self.constant, matrix)
        for i in range(self.n_ops):
            out += self.coefficients[i] * _expect(self.ops[i], matrix)
        return out

    def set_dyn_args(self, object dyn_args, dict args, object op):
        # Move elsewhere and op should be a dimensions object when available
        self.args = args
        self.op = op
        self.dynamic_arguments = dyn_args
        self.has_dynamic_args = bool(self.dynamic_arguments)

    cpdef dyn_args(self, double t, Data matrix):
        from ..qobjevo import dynamic_argument
        cdef Coefficient coeff
        if not self.has_dynamic_args:
            return
        else:
            for name, what, e_op in self.dynamic_arguments:
                self.args[name] = dynamic_argument(t, self.op, matrix,
                                                   what, e_op)
            for i in range(self.n_ops):
                coeff = <Coefficient> self.coeff[i]
                coeff.arguments(self.args)<|MERGE_RESOLUTION|>--- conflicted
+++ resolved
@@ -129,26 +129,6 @@
             self.coefficients[i] = coeff._call(t)
         return
 
-<<<<<<< HEAD
-    # TODO: get rid of this (only used in stochastic.pyx)
-    cdef void _mul_vec(self, double t, double complex *vec, double complex *out) except *:
-        cdef Dense vec_ = dense.wrap(vec, self.shape[1], 1)
-        cdef Dense out_ = dense.wrap(out, self.shape[1], 1)
-        self.matmul(t, vec_, out_)
-=======
-    cdef void _factor_dynamic(self, double t, Data state) except *:
-        # TODO: why are `dynamic` arguments here when they're purely the
-        # concern of the solvers?
-        self._factor(t)
-        if not self.dynamic_arguments:
-            return
-        if self.factor_use_cobj:
-            self.factor_cobj._dyn_args(t, state)
-        else:
-            # TODO: remove useless `shape` parameter
-            self.factor_func.dyn_args(t, state.to_array(), (self.shape[1], 1))
->>>>>>> 280c4a39
-
     cpdef Dense matmul(self, double t, Dense matrix, Dense out=None):
         cdef size_t i
         self.dyn_args(t, matrix) # TODO: move Out
