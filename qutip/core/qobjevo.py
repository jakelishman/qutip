--- conflicted
+++ resolved
@@ -49,18 +49,12 @@
 from .coefficient import coefficient, CompilationOptions
 from .superoperator import stack_columns, unstack_columns
 from .. import settings as qset
-<<<<<<< HEAD
-
-=======
->>>>>>> 280c4a39
 from . import data as _data
 
 # %%%%%%%%%%%%%%%%%%%%%%%%%%%%%%%%%%%%%%%%%%
 # object for each time dependent element of the QobjEvo
 # qobj : the Qobj of element ([*Qobj*, f])
-# get_coeff : a callable that take (t, args) and return the coeff at that t
 # coeff : The coeff as a string, array or function as provided by the user.
-# type : flag for the type of coeff
 class EvoElement:
     def __init__(self, qobj, coeff):
         self.qobj = qobj
@@ -224,18 +218,6 @@
 
     compress():
         Merge ops which are based on the same quantum object and coeff type.
-
-<<<<<<< HEAD
-    compile():
-        Create the associated cython object for faster usage.
-=======
-    compile(code=False, matched=False, dense=False):
-        Create the associated cython object for faster usage.
-        code: return the code generated for compilation of the strings.
-        matched: the compiled object use sparse matrix with matching indices.
-                    (experimental, no real advantage)
-        dense: the compiled object use dense matrix.
->>>>>>> 280c4a39
 
     __call__(t, data=False, state=None, args={}):
         Return the Qobj at time t.
@@ -283,14 +265,7 @@
         self.dynamics_args = []
         self.cte = None
         self.compiled_qobjevo = None
-<<<<<<< HEAD
         self.ops = []
-=======
-        self.coeff_get = None
-        self.type = "none"
-        self.coeff_files = []
-        self.use_cython = use_cython[0]
->>>>>>> 280c4a39
 
         if isinstance(Q_object, list) and len(Q_object) == 2:
             if isinstance(Q_object[0], Qobj) and not isinstance(Q_object[1],
@@ -302,11 +277,7 @@
             self.cte = Q_object
             self.const = True
         else:
-            try:
-                use_step_func = self.args["_step_func_coeff"]
-            except KeyError:
-                use_step_func = 0
-
+            use_step_func = self.args.get("_step_func_coeff", 0)
             for op in Q_object:
                 if isinstance(op, Qobj):
                     if self.cte is None:
@@ -685,8 +656,6 @@
             if len(_set) == 1:
                 new_ops.append(self.ops[_set[0]])
             else:
-                # Would be nice but need to defined addition with 0 (int)
-                # new_coeff = sum(self.ops[i].coeff for i in _set)
                 new_coeff = self.ops[_set[0]].coeff
                 for i in _set[1:]:
                     new_coeff += self.ops[i].coeff
@@ -827,157 +796,9 @@
 
     def compile(self, code=False, matched=False, dense=False):
         self.tidyup()
-<<<<<<< HEAD
         self.compiled_qobjevo = CQobjEvo(self.cte, self.ops)
         self.compiled_qobjevo.set_dyn_args(self.dynamics_args,
                                            self.args, self.cte)
-
-    def _get_coeff(self, t):
-        # TODO: remove once no longer used elsewhere
-        return [part.coeff(t) for part in self.ops]
-
-    def coeff_get(self, t):
-        # TODO: remove once no longer used elsewhere
-        out = []
-        for part in self.ops:
-            out.append(part.coeff(t))
-        return out
-=======
-        Code = None
-        if self.compiled:
-            return
-        for _, _, op in self.dynamics_args:
-            if isinstance(op, QobjEvo):
-                op.compile(code, matched, dense)
-        if self.const:
-            if dense:
-                self.compiled_qobjevo = CQobjEvo()
-                self.compiled = "dense single cte"
-            else:
-                self.compiled_qobjevo = CQobjEvo()
-                self.compiled = "csr single cte"
-            self.compiled_qobjevo.set_data(self.cte)
-        else:
-            if matched:
-                self.compiled_qobjevo = CQobjEvo()
-                self.compiled = "matched single "
-            elif dense:
-                self.compiled_qobjevo = CQobjEvo()
-                self.compiled = "dense single "
-            else:
-                self.compiled_qobjevo = CQobjEvo()
-                self.compiled = "csr single "
-            self.compiled_qobjevo.set_data(self.cte, self.ops)
-            self.compiled_qobjevo.has_dyn_args(bool(self.dynamics_args))
-
-            if self.type in ["func"]:
-                # funclist = []
-                # for part in self.ops:
-                #    funclist.append(part.get_coeff)
-                funclist = [part.get_coeff for part in self.ops]
-                self.coeff_get = _UnitedFuncCaller(funclist, self.args,
-                                                   self.dynamics_args, self.cte)
-                self.compiled += "pyfunc"
-                self.compiled_qobjevo.set_factor(func=self.coeff_get)
-
-            elif self.type in ["mixed_callable"] and self.use_cython:
-                funclist = []
-                for part in self.ops:
-                    if isinstance(part.get_coeff, _StrWrapper):
-                        get_coeff, file_ = _compile_str_single(
-                                                                part.coeff,
-                                                                self.args)
-                        coeff_files.add(file_)
-                        self.coeff_files.append(file_)
-                        funclist.append(get_coeff)
-                    else:
-                        funclist.append(part.get_coeff)
-
-                self.coeff_get = _UnitedFuncCaller(funclist, self.args,
-                                                   self.dynamics_args,
-                                                   self.cte)
-                self.compiled += "pyfunc"
-                self.compiled_qobjevo.set_factor(func=self.coeff_get)
-            elif self.type in ["mixed_callable"]:
-                funclist = [part.get_coeff for part in self.ops]
-                _UnitedStrCaller, Code, file_ = _compiled_coeffs_python(
-                                                        self.ops,
-                                                        self.args,
-                                                        self.dynamics_args,
-                                                        self.tlist)
-                coeff_files.add(file_)
-                self.coeff_files.append(file_)
-                self.coeff_get = _UnitedStrCaller(funclist, self.args,
-                                                  self.dynamics_args,
-                                                  self.cte)
-                self.compiled_qobjevo.set_factor(func=self.coeff_get)
-                self.compiled += "pyfunc"
-            elif self.type in ["string", "mixed_compilable"]:
-                if self.use_cython:
-                    # All factor can be compiled
-                    self.coeff_get, Code, file_ = _compiled_coeffs(
-                                                        self.ops,
-                                                        self.args,
-                                                        self.dynamics_args,
-                                                        self.tlist)
-                    coeff_files.add(file_)
-                    self.coeff_files.append(file_)
-                    self.compiled_qobjevo.set_factor(obj=self.coeff_get)
-                    self.compiled += "cyfactor"
-                else:
-                    # All factor can be compiled
-                    _UnitedStrCaller, Code, file_ = _compiled_coeffs_python(
-                                                        self.ops,
-                                                        self.args,
-                                                        self.dynamics_args,
-                                                        self.tlist)
-                    coeff_files.add(file_)
-                    self.coeff_files.append(file_)
-                    funclist = [part.get_coeff for part in self.ops]
-                    self.coeff_get = _UnitedStrCaller(funclist, self.args,
-                                                      self.dynamics_args,
-                                                      self.cte)
-                    self.compiled_qobjevo.set_factor(func=self.coeff_get)
-                    self.compiled += "pyfunc"
-
-            elif self.type == "array":
-                try:
-                    use_step_func = self.args["_step_func_coeff"]
-                except KeyError:
-                    use_step_func = 0
-                if np.allclose(np.diff(self.tlist),
-                            self.tlist[1] - self.tlist[0]):
-                    if use_step_func:
-                        self.coeff_get = StepCoeffCte(
-                            self.ops, None, self.tlist)
-                    else:
-                        self.coeff_get = InterCoeffCte(
-                            self.ops, None, self.tlist)
-                else:
-                    if use_step_func:
-                        self.coeff_get = StepCoeffT(
-                            self.ops, None, self.tlist)
-                    else:
-                        self.coeff_get = InterCoeffT(
-                            self.ops, None, self.tlist)
-                self.compiled += "cyfactor"
-                self.compiled_qobjevo.set_factor(obj=self.coeff_get)
-
-            elif self.type == "spline":
-                self.coeff_get = InterpolateCoeff(self.ops, None, None)
-                self.compiled += "cyfactor"
-                self.compiled_qobjevo.set_factor(obj=self.coeff_get)
-
-            else:
-                pass
-
-            coeff_files.clean()
-            if code:
-                return Code
-
-    def _get_coeff(self, t):
-        return [part.get_coeff(t, self.args) for part in self.ops]
->>>>>>> 280c4a39
 
 
 def _dynamic_argument_raise(op, state):
