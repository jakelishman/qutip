import numbers
from collections.abc import Iterable
from copy import deepcopy
import numpy as np

<<<<<<< HEAD
from qutip import (
    Qobj, QobjEvo, sigmaz, destroy, identity, tensor,
)
from qutip.qip.operations import expand_operator
=======
from qutip.qobjevo import QobjEvo
from qutip.qip.operations import expand_operator
from qutip.qobj import Qobj
from qutip.operators import sigmaz, destroy
>>>>>>> 9b3671ed
from qutip.qip.pulse import Pulse


__all__ = ["Noise", "DecoherenceNoise", "RelaxationNoise",
           "ControlAmpNoise", "RandomNoise", "UserNoise", "process_noise"]


def process_noise(pulses, noise_list, dims, t1=None, t2=None,
                  device_noise=False):
    """
    Apply noise to the input list of pulses. It does not modify the input
    pulse, but return a new one containing the noise.

    Parameters
    ----------
    pulses: list of :class:`qutip.qip.Pulse`
        The input pulses, on which the noise object will be applied.
    noise_list: list of :class:`qutip.qip.noise`
        A list of noise objects.
    dims: int or list
        Dimension of the system.
        If int, we assume it is the number of qubits in the system.
        If list, it is the dimension of the component systems.
    t1: list or float, optional
        Characterize the decoherence of amplitude damping for
        each qubit. A list of size `N` or a float for all qubits.
    t2: list of float, optional
        Characterize the decoherence of dephasing for
        each qubit. A list of size `N` or a float for all qubits.
    device_noise: bool
        If pulse independent noise such as relaxation are included.
        Default is False.

    Returns
    -------
    noisy_pulses: list of :class:`qutip.qip.Pulse`
        The noisy pulses.
    """
    # first the control pulse with noise,
    # then additional pulse independent noise.
    noisy_pulses = process_pulse_noise(pulses, noise_list, dims)
    if device_noise:
        noisy_pulses += process_device_noise(noise_list, dims, t1, t2)
    return noisy_pulses


def process_device_noise(noise_list, dims, t1=None, t2=None):
    """
    Apply pulse independent noise to the input list of pulses.
    It does not modify the input
    pulse, but return a new one containing the noise.
    Pulse dependent noise will be ignored.

    Parameters
    ----------
    noise_list: list of :class:`qutip.qip.noise`
        A list of noise objects.
    dims: int or list
        Dimension of the system.
        If int, we assume it is the number of qubits in the system.
        If list, it is the dimension of the component systems.
    t1: list or float, optional
        Characterize the decoherence of amplitude damping for
        each qubit. A list of size `N` or a float for all qubits.
    t2: list of float, optional
        Characterize the decoherence of dephasing for
        each qubit. A list of size `N` or a float for all qubits.

    Returns
    -------
    noisy_pulses: list of :class:`qutip.qip.Pulse`
        A list of Dummy pulse objects with zero Hamiltonian
        by non-trivial noise.
    """
    device_noise = []
    if (t1 is not None) or (t2 is not None):
        device_noise += [RelaxationNoise(t1, t2).get_noisy_dynamics(dims)]

    for noise in noise_list:
        if isinstance(noise, (DecoherenceNoise, RelaxationNoise)):
            device_noise += [noise.get_noisy_dynamics(dims)]

    return device_noise


def process_pulse_noise(pulses, noise_list, dims):
    """
    Apply pulse dependent noise to the input list of pulses.
    It does not modify the input
    pulse, but return a new one containing the noise.
    Device noise noise will be ignored.

    Parameters
    ----------
    pulses: list of :class:`qutip.qip.Pulse`
        The input pulses, on which the noise object will be applied.
    noise_list: list of :class:`qutip.qip.noise`
        A list of noise objects.
    dims: int or list
        Dimension of the system.
        If int, we assume it is the number of qubits in the system.
        If list, it is the dimension of the component systems.

    noisy_pulses: list of :class:`qutip.qip.Pulse`
        The list of pulses with pulse dependent noise.
    """
    noisy_pulses = deepcopy(pulses)
    for noise in noise_list:
        if isinstance(noise, ControlAmpNoise):
            noisy_pulses = noise.get_noisy_dynamics(noisy_pulses)
        elif isinstance(noise, UserNoise):
            noisy_pulses = noise.get_noisy_dynamics(pulses, dims)
    return noisy_pulses


class Noise(object):
    """
    The base class representing noise in a processor.
    The noise object can be added to :class:`qutip.qip.device.Processor` and
    contributes to evolution.
    """
    def __init__(self):
        pass

    def _check_coeff_num(self, coeffs, ops_num):
        if len(coeffs) != ops_num:
            raise ValueError(
                "The length of coeffs is not {}".format(ops_num))


class DecoherenceNoise(Noise):
    """
    The decoherence noise in a processor. It generates lindblad noise
    according to the given collapse operator `c_ops`.

    Parameters
    ----------
    c_ops: :class:`qutip.Qobj` or list
        The Hamiltonian representing the dynamics of the noise.
    targets: int or list, optional
        The indices of qubits that are acted on. Default is on all
        qubits
    coeff: list, optional
        A list of the coefficients for the control Hamiltonians.
    tlist: array_like, optional
        A NumPy array specifies the time of each coefficient.
    all_qubits: bool, optional
        If `c_ops` contains only single qubits collapse operator,
        ``all_qubits=True`` will allow it to be applied to all qubits.

    Attributes
    ----------
    c_ops: :class:`qutip.Qobj` or list
        The Hamiltonian representing the dynamics of the noise.
    targets: int or list
        The indices of qubits that are acted on.
    coeff: list
        A list of the coefficients for the control Hamiltonians.
    tlist: array_like
        A NumPy array specifies the time of each coefficient.
    all_qubits: bool
        If `c_ops` contains only single qubits collapse operator,
        ``all_qubits=True`` will allow it to be applied to all qubits.
    """
    def __init__(self, c_ops, targets=None, coeff=None, tlist=None,
                 all_qubits=False):
        if isinstance(c_ops, Qobj):
            self.c_ops = [c_ops]
        else:
            self.c_ops = c_ops
        self.coeff = coeff
        self.tlist = tlist
        self.targets = targets
        if all_qubits:
            if not all([c_op.dims == [[2], [2]] for c_op in self.c_ops]):
                raise ValueError(
                    "The operator is not a single qubit operator, "
                    "thus cannot be applied to all qubits")
        self.all_qubits = all_qubits

    def get_noisy_dynamics(self, dims):
        """
        Return a list of Pulse object with only trivial ideal pulse (H=0) but
        non-trivial lindblad noise.

        Parameters
        ----------
        dims: list, optional
            The dimension of the components system, the default value is
            [2,2...,2] for qubits system.

        Returns
        -------
        lindblad_noise: list of :class:`qutip.qip.Pulse`
            A list of Pulse object with only trivial ideal pulse (H=0) but
            non-trivial lindblad noise.
        """
        if isinstance(dims, list):
            N = len(dims)
        else:
            N = dims
        # time-independent
        if (self.coeff is None) and (self.tlist is None):
            self.coeff = True

        lindblad_noise = Pulse(None, None)
        for c_op in self.c_ops:
            if self.all_qubits:
                for targets in range(N):
                    lindblad_noise.add_lindblad_noise(
                        c_op, targets, self.tlist, self.coeff)
            else:
                lindblad_noise.add_lindblad_noise(
                    c_op, self.targets, self.tlist, self.coeff)
        return lindblad_noise


class RelaxationNoise(Noise):
    """
    The decoherence on each qubit characterized by two time scales t1 and t2.

    Parameters
    ----------
    t1: float or list, optional
        Characterize the decoherence of amplitude damping for
        each qubit.
    t2: float or list, optional
        Characterize the decoherence of dephasing for
        each qubit.
    targets: int or list, optional
        The indices of qubits that are acted on. Default is on all
        qubits

    Attributes
    ----------
    t1: float or list
        Characterize the decoherence of amplitude damping for
        each qubit.
    t2: float or list
        Characterize the decoherence of dephasing for
        each qubit.
    targets: int or list
        The indices of qubits that are acted on.
    """
    def __init__(self, t1=None, t2=None, targets=None):
        self.t1 = t1
        self.t2 = t2
        self.targets = targets

    def _T_to_list(self, T, N):
        """
        Check if the relaxation time is valid

        Parameters
        ----------
        T: list of float
            The relaxation time
        N: int
            The number of component systems.

        Returns
        -------
        T: list
            The relaxation time in Python list form
        """
        if (isinstance(T, numbers.Real) and T > 0) or T is None:
            return [T] * N
        elif isinstance(T, Iterable) and len(T) == N:
            if all([isinstance(t, numbers.Real) and t > 0 for t in T]):
                return T
        else:
            raise ValueError(
                "Invalid relaxation time T={},"
                "either the length is not equal to the number of qubits, "
                "or T is not a positive number.".format(T))

    def get_noisy_dynamics(self, dims):
        """
        Return a list of Pulse object with only trivial ideal pulse (H=0) but
        non-trivial relaxation noise.

        Parameters
        ----------
        dims: list, optional
            The dimension of the components system, the default value is
            [2,2...,2] for qubits system.

        Returns
        -------
        lindblad_noise: list of :class:`qutip.qip.Pulse`
            A list of Pulse object with only trivial ideal pulse (H=0) but
            non-trivial relaxation noise.
        """
        if isinstance(dims, list):
            for d in dims:
                if d != 2:
                    raise ValueError(
                        "Relaxation noise is defined only for qubits system")
            N = len(dims)
        else:
            N = dims

        self.t1 = self._T_to_list(self.t1, N)
        self.t2 = self._T_to_list(self.t2, N)
        if len(self.t1) != N or len(self.t2) != N:
            raise ValueError(
                "Length of t1 or t2 does not match N, "
                "len(t1)={}, len(t2)={}".format(
                    len(self.t1), len(self.t2)))
        lindblad_noise = Pulse(None, None)

        if self.targets is None:
            targets = range(N)
        else:
            targets = self.targets
        for qu_ind in targets:
            t1 = self.t1[qu_ind]
            t2 = self.t2[qu_ind]
            if t1 is not None:
                op = 1/np.sqrt(t1) * destroy(2)
                lindblad_noise.add_lindblad_noise(op, qu_ind, coeff=True)
            if t2 is not None:
                # Keep the total dephasing ~ exp(-t/t2)
                if t1 is not None:
                    if 2*t1 < t2:
                        raise ValueError(
                            "t1={}, t2={} does not fulfill "
                            "2*t1>t2".format(t1, t2))
                    T2_eff = 1./(1./t2-1./2./t1)
                else:
                    T2_eff = t2
                op = 1/np.sqrt(2*T2_eff) * sigmaz()
                lindblad_noise.add_lindblad_noise(op, qu_ind, coeff=True)
        return lindblad_noise


class ControlAmpNoise(Noise):
    """
    The noise in the amplitude of the control pulse.

    Parameters
    ----------
    coeff: list
        A list of the coefficients for the control Hamiltonians.
        For available choices, see :class:`qutip.QobjEvo`.
    tlist: array_like, optional
        A NumPy array specifies the time of each coefficient.
    indices: list of int, optional
        The indices of target pulse in the list of pulses.
    Attributes
    ----------
    coeff: list
        A list of the coefficients for the control Hamiltonians.
        For available choices, see :class:`qutip.QobjEvo`.
    tlist: array_like
        A NumPy array specifies the time of each coefficient.
    indices: list of int
        The indices of target pulse in the list of pulses.

    """
    def __init__(self, coeff, tlist=None, indices=None):
        self.coeff = coeff
        self.tlist = tlist
        self.indices = indices

    def get_noisy_dynamics(self, pulses):
        """
        Return a list of pulses containing the input pulse with additional
        coherent noise.

        Parameters
        ----------
        pulses: list of :class:`qutip.qip.Pulse`
            The input pulses, on which the noise object will be applied.

        Returns
        -------
        noisy_pulses: list of :class:`qutip.qip.Pulse`
            The input `Pulse` object with additional coherent noise.
        """
        if self.indices is None:
            indices = range(len(pulses))
        else:
            indices = self.indices
        for i in indices:
            pulse = pulses[i]
            if isinstance(self.coeff, (int, float)):
                coeff = pulse.coeff * self.coeff
            else:
                coeff = self.coeff
            if self.tlist is None:
                tlist = pulse.tlist
            else:
                tlist = self.tlist
            pulses[i].add_coherent_noise(
                pulse.qobj, pulse.targets, tlist, coeff)

        return pulses


class RandomNoise(ControlAmpNoise):
    """
    Random noise in the amplitude of the control pulse. The arguments for
    the random generator need to be given as key word arguments.

    Parameters
    ----------
    dt: float, optional
        The time interval between two random amplitude. The coefficients
        of the noise are the same within this time range.
    rand_gen: numpy.random, optional
        A random generator in numpy.random, it has to take a ``size``
        parameter as the size of random numbers in the output array.
    indices: list of int, optional
        The indices of target pulse in the list of pulses.
    kwargs:
        Key word arguments for the random number generator.

    Attributes
    ----------
    dt: float, optional
        The time interval between two random amplitude. The coefficients
        of the noise are the same within this time range.
    rand_gen: numpy.random, optional
        A random generator in numpy.random, it has to take a ``size``
        parameter.
    indices: list of int
        The indices of target pulse in the list of pulses.
    kwargs:
        Key word arguments for the random number generator.

    Examples
    --------
    >>> gaussnoise = RandomNoise( \
            dt=0.1, rand_gen=np.random.normal, loc=mean, scale=std) \
            # doctest: +SKIP
    """
    def __init__(
            self, dt, rand_gen, indices=None, **kwargs):
        super(RandomNoise, self).__init__(coeff=None, tlist=None)
        self.rand_gen = rand_gen
        self.kwargs = kwargs
        if "size" in kwargs:
            raise ValueError("size is preditermined inside the noise object.")
        self.dt = dt
        self.indices = indices

    def get_noisy_dynamics(self, pulses):
        """
        Return a list of pulses containing the input pulse with additional
        coherent noise.

        Parameters
        ----------
        pulses: list of :class:`qutip.qip.Pulse`
            The input pulses, on which the noise object will be applied.

        Returns
        -------
        noisy_pulses: list of :class:`qutip.qip.Pulse`
            The input `Pulse` object with additional coherent noise.
        """
        if self.indices is None:
            indices = range(len(pulses))
        else:
            indices = self.indices
        t_max = -np.inf
        t_min = np.inf
        for pulse in pulses:
            t_max = max(max(pulse.tlist), t_max)
            t_min = min(min(pulse.tlist), t_min)
        # create new tlist and random coeff
        num_rand = int(np.floor((t_max - t_min) / self.dt)) + 1
        tlist = (np.arange(0, self.dt*num_rand, self.dt)[:num_rand] + t_min)
        # [:num_rand] for round of error like 0.2*6=1.2000000000002

        for i in indices:
            pulse = pulses[i]
            coeff = self.rand_gen(**self.kwargs, size=num_rand)
            pulses[i].add_coherent_noise(
                pulse.qobj, pulse.targets, tlist, coeff)
        return pulses


class UserNoise(Noise):
    """
    Template class for user defined noise. It is classified as a pulse
    dependent noise. By calling the method `get_noisy_dynamics`,
    it should return the input pulses with additional
    coherent and/or lindblad noise. If there are
    pulse independent noise, a dummy Pulse can be created by
    ``Pulse(None, None)``. The modified input pulses should always
    be at the begining of the list, followed by the dummy pulses.
    """
    def __init__(self):
        pass

    def get_noisy_dynamics(self, pulses, dims):
        """
        Template method.
        It should return a list of pulses with noise.

        Parameters
        ----------
        pulses: list of :class:`qutip.qip.Pulse`
            The input pulses, on which the noise object will be applied.

        dims: list, optional
            The dimension of the components system, the default value is
            [2,2...,2] for qubits system.

        Returns
        -------
        noisy_pulses: list of :class:`qutip.qip.Pulse`
            The input `Pulse` object with additional noise.
        """
        return pulses<|MERGE_RESOLUTION|>--- conflicted
+++ resolved
@@ -3,17 +3,8 @@
 from copy import deepcopy
 import numpy as np
 
-<<<<<<< HEAD
-from qutip import (
-    Qobj, QobjEvo, sigmaz, destroy, identity, tensor,
-)
+from qutip import Qobj, QobjEvo, sigmaz, destroy, tensor
 from qutip.qip.operations import expand_operator
-=======
-from qutip.qobjevo import QobjEvo
-from qutip.qip.operations import expand_operator
-from qutip.qobj import Qobj
-from qutip.operators import sigmaz, destroy
->>>>>>> 9b3671ed
 from qutip.qip.pulse import Pulse
 
 
